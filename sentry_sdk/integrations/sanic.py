import sys
import weakref
from inspect import isawaitable
from urllib.parse import urlsplit

import sentry_sdk
from sentry_sdk import continue_trace
from sentry_sdk.consts import OP
from sentry_sdk.integrations import Integration, DidNotEnable
from sentry_sdk.integrations._wsgi_common import RequestExtractor, _filter_headers
from sentry_sdk.integrations.logging import ignore_logger
from sentry_sdk.tracing import TRANSACTION_SOURCE_COMPONENT, TRANSACTION_SOURCE_URL
from sentry_sdk.scope import Scope
from sentry_sdk.utils import (
    capture_internal_exceptions,
    ensure_integration_enabled,
    ensure_integration_enabled_async,
    event_from_exception,
    HAS_REAL_CONTEXTVARS,
    CONTEXTVARS_ERROR_MESSAGE,
    parse_version,
    reraise,
)
from sentry_sdk._types import TYPE_CHECKING

if TYPE_CHECKING:
    from collections.abc import Container
    from typing import Any
    from typing import Callable
    from typing import Optional
    from typing import Union
    from typing import Tuple
    from typing import Dict

    from sanic.request import Request, RequestParameters
    from sanic.response import BaseHTTPResponse

    from sentry_sdk._types import Event, EventProcessor, Hint
    from sanic.router import Route

try:
    from sanic import Sanic, __version__ as SANIC_VERSION
    from sanic.exceptions import SanicException
    from sanic.router import Router
    from sanic.handlers import ErrorHandler
except ImportError:
    raise DidNotEnable("Sanic not installed")

old_error_handler_lookup = ErrorHandler.lookup
old_handle_request = Sanic.handle_request
old_router_get = Router.get

try:
    # This method was introduced in Sanic v21.9
    old_startup = Sanic._startup
except AttributeError:
    pass


class SanicIntegration(Integration):
    identifier = "sanic"
    version = None

    def __init__(self, unsampled_statuses=frozenset({404})):
        # type: (Optional[Container[int]]) -> None
        """
        The unsampled_statuses parameter can be used to specify for which HTTP statuses the
        transactions should not be sent to Sentry. By default, transactions are sent for all
        HTTP statuses, except 404. Set unsampled_statuses to None to send transactions for all
        HTTP statuses, including 404.
        """
        self._unsampled_statuses = unsampled_statuses or set()

    @staticmethod
    def setup_once():
        # type: () -> None

        SanicIntegration.version = parse_version(SANIC_VERSION)

        if SanicIntegration.version is None:
            raise DidNotEnable("Unparsable Sanic version: {}".format(SANIC_VERSION))

        if SanicIntegration.version < (0, 8):
            raise DidNotEnable("Sanic 0.8 or newer required.")

        if not HAS_REAL_CONTEXTVARS:
            # We better have contextvars or we're going to leak state between
            # requests.
            raise DidNotEnable(
                "The sanic integration for Sentry requires Python 3.7+ "
                " or the aiocontextvars package." + CONTEXTVARS_ERROR_MESSAGE
            )

        if SANIC_VERSION.startswith("0.8."):
            # Sanic 0.8 and older creates a logger named "root" and puts a
            # stringified version of every exception in there (without exc_info),
            # which our error deduplication can't detect.
            #
            # We explicitly check the version here because it is a very
            # invasive step to ignore this logger and not necessary in newer
            # versions at all.
            #
            # https://github.com/huge-success/sanic/issues/1332
            ignore_logger("root")

        if SanicIntegration.version < (21, 9):
            _setup_legacy_sanic()
            return

        _setup_sanic()


class SanicRequestExtractor(RequestExtractor):
    def content_length(self):
        # type: () -> int
        if self.request.body is None:
            return 0
        return len(self.request.body)

    def cookies(self):
        # type: () -> Dict[str, str]
        return dict(self.request.cookies)

    def raw_data(self):
        # type: () -> bytes
        return self.request.body

    def form(self):
        # type: () -> RequestParameters
        return self.request.form

    def is_json(self):
        # type: () -> bool
        raise NotImplementedError()

    def json(self):
        # type: () -> Optional[Any]
        return self.request.json

    def files(self):
        # type: () -> RequestParameters
        return self.request.files

    def size_of_file(self, file):
        # type: (Any) -> int
        return len(file.body or ())


def _setup_sanic():
    # type: () -> None
    Sanic._startup = _startup
    ErrorHandler.lookup = _sentry_error_handler_lookup


def _setup_legacy_sanic():
    # type: () -> None
    Sanic.handle_request = _legacy_handle_request
    Router.get = _legacy_router_get
    ErrorHandler.lookup = _sentry_error_handler_lookup


async def _startup(self):
    # type: (Sanic) -> None
    # This happens about as early in the lifecycle as possible, just after the
    # Request object is created. The body has not yet been consumed.
    self.signal("http.lifecycle.request")(_context_enter)

    # This happens after the handler is complete. In v21.9 this signal is not
    # dispatched when there is an exception. Therefore we need to close out
    # and call _context_exit from the custom exception handler as well.
    # See https://github.com/sanic-org/sanic/issues/2297
    self.signal("http.lifecycle.response")(_context_exit)

    # This happens inside of request handling immediately after the route
    # has been identified by the router.
    self.signal("http.routing.after")(_set_transaction)

    # The above signals need to be declared before this can be called.
    await old_startup(self)


async def _context_enter(request):
    # type: (Request) -> None
    request.ctx._sentry_do_integration = (
        sentry_sdk.get_client().get_integration(SanicIntegration) is not None
    )

    if not request.ctx._sentry_do_integration:
        return

    weak_request = weakref.ref(request)
    request.ctx._sentry_scope = sentry_sdk.isolation_scope()
    scope = request.ctx._sentry_scope.__enter__()
    scope.clear_breadcrumbs()
    scope.add_event_processor(_make_request_processor(weak_request))

    transaction = continue_trace(
        dict(request.headers),
        op=OP.HTTP_SERVER,
        # Unless the request results in a 404 error, the name and source will get overwritten in _set_transaction
        name=request.path,
        source=TRANSACTION_SOURCE_URL,
    )
    request.ctx._sentry_transaction = sentry_sdk.start_transaction(
        transaction
    ).__enter__()


async def _context_exit(request, response=None):
    # type: (Request, Optional[BaseHTTPResponse]) -> None
    with capture_internal_exceptions():
        if not request.ctx._sentry_do_integration:
            return

        integration = sentry_sdk.get_client().get_integration(
            SanicIntegration
        )  # type: Integration

        response_status = None if response is None else response.status

        # This capture_internal_exceptions block has been intentionally nested here, so that in case an exception
        # happens while trying to end the transaction, we still attempt to exit the hub.
        with capture_internal_exceptions():
            request.ctx._sentry_transaction.set_http_status(response_status)
            request.ctx._sentry_transaction.sampled &= (
                isinstance(integration, SanicIntegration)
                and response_status not in integration._unsampled_statuses
            )
            request.ctx._sentry_transaction.__exit__(None, None, None)

        request.ctx._sentry_scope.__exit__(None, None, None)


async def _set_transaction(request, route, **_):
    # type: (Request, Route, **Any) -> None
    if request.ctx._sentry_do_integration:
        with capture_internal_exceptions():
            scope = Scope.get_current_scope()
            route_name = route.name.replace(request.app.name, "").strip(".")
            scope.set_transaction_name(route_name, source=TRANSACTION_SOURCE_COMPONENT)


def _sentry_error_handler_lookup(self, exception, *args, **kwargs):
    # type: (Any, Exception, *Any, **Any) -> Optional[object]
    _capture_exception(exception)
    old_error_handler = old_error_handler_lookup(self, exception, *args, **kwargs)

    if old_error_handler is None:
        return None

    if sentry_sdk.get_client().get_integration(SanicIntegration) is None:
        return old_error_handler

    async def sentry_wrapped_error_handler(request, exception):
        # type: (Request, Exception) -> Any
        try:
            response = old_error_handler(request, exception)
            if isawaitable(response):
                response = await response
            return response
        except Exception:
            # Report errors that occur in Sanic error handler. These
            # exceptions will not even show up in Sanic's
            # `sanic.exceptions` logger.
            exc_info = sys.exc_info()
            _capture_exception(exc_info)
            reraise(*exc_info)
        finally:
            # As mentioned in previous comment in _startup, this can be removed
            # after https://github.com/sanic-org/sanic/issues/2297 is resolved
            if SanicIntegration.version and SanicIntegration.version == (21, 9):
                await _context_exit(request)

    return sentry_wrapped_error_handler


@ensure_integration_enabled_async(SanicIntegration, old_handle_request)
async def _legacy_handle_request(self, request, *args, **kwargs):
    # type: (Any, Request, *Any, **Any) -> Any
    weak_request = weakref.ref(request)

    with sentry_sdk.isolation_scope() as scope:
        scope.clear_breadcrumbs()
        scope.add_event_processor(_make_request_processor(weak_request))

        response = old_handle_request(self, request, *args, **kwargs)
        if isawaitable(response):
            response = await response

        return response


def _legacy_router_get(self, *args):
    # type: (Any, Union[Any, Request]) -> Any
    rv = old_router_get(self, *args)
    if sentry_sdk.get_client().get_integration(SanicIntegration) is not None:
        with capture_internal_exceptions():
            scope = Scope.get_isolation_scope()
            if SanicIntegration.version and SanicIntegration.version >= (21, 3):
                # Sanic versions above and including 21.3 append the app name to the
                # route name, and so we need to remove it from Route name so the
                # transaction name is consistent across all versions
                sanic_app_name = self.ctx.app.name
                sanic_route = rv[0].name

                if sanic_route.startswith("%s." % sanic_app_name):
                    # We add a 1 to the len of the sanic_app_name because there is a dot
                    # that joins app name and the route name
                    # Format: app_name.route_name
                    sanic_route = sanic_route[len(sanic_app_name) + 1 :]

                scope.set_transaction_name(
                    sanic_route, source=TRANSACTION_SOURCE_COMPONENT
                )
            else:
                scope.set_transaction_name(
                    rv[0].__name__, source=TRANSACTION_SOURCE_COMPONENT
                )

    return rv


@ensure_integration_enabled(SanicIntegration)
def _capture_exception(exception):
    # type: (Union[Tuple[Optional[type], Optional[BaseException], Any], BaseException]) -> None
    with capture_internal_exceptions():
        event, hint = event_from_exception(
            exception,
            client_options=sentry_sdk.get_client().options,
            mechanism={"type": "sanic", "handled": False},
        )
<<<<<<< HEAD
        sentry_sdk.capture_event(event, hint=hint)
=======
        if hint and hasattr(hint["exc_info"][0], "quiet") and hint["exc_info"][0].quiet:
            return
        hub.capture_event(event, hint=hint)
>>>>>>> e22abb63


def _make_request_processor(weak_request):
    # type: (Callable[[], Request]) -> EventProcessor
    def sanic_processor(event, hint):
        # type: (Event, Optional[Hint]) -> Optional[Event]

        try:
            if hint and issubclass(hint["exc_info"][0], SanicException):
                return None
        except KeyError:
            pass

        request = weak_request()
        if request is None:
            return event

        with capture_internal_exceptions():
            extractor = SanicRequestExtractor(request)
            extractor.extract_into_event(event)

            request_info = event["request"]
            urlparts = urlsplit(request.url)

            request_info["url"] = "%s://%s%s" % (
                urlparts.scheme,
                urlparts.netloc,
                urlparts.path,
            )

            request_info["query_string"] = urlparts.query
            request_info["method"] = request.method
            request_info["env"] = {"REMOTE_ADDR": request.remote_addr}
            request_info["headers"] = _filter_headers(dict(request.headers))

        return event

    return sanic_processor<|MERGE_RESOLUTION|>--- conflicted
+++ resolved
@@ -329,13 +329,11 @@
             client_options=sentry_sdk.get_client().options,
             mechanism={"type": "sanic", "handled": False},
         )
-<<<<<<< HEAD
-        sentry_sdk.capture_event(event, hint=hint)
-=======
+
         if hint and hasattr(hint["exc_info"][0], "quiet") and hint["exc_info"][0].quiet:
             return
-        hub.capture_event(event, hint=hint)
->>>>>>> e22abb63
+
+        sentry_sdk.capture_event(event, hint=hint)
 
 
 def _make_request_processor(weak_request):
