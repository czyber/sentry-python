<<<<<<< HEAD
from contextlib import contextmanager

import sentry_sdk
from sentry_sdk.consts import OP
=======
import sentry_sdk
>>>>>>> d13fe23a
from sentry_sdk.integrations import DidNotEnable, Integration
from sentry_sdk.scope import Scope, should_send_default_pii
from sentry_sdk.utils import (
    capture_internal_exceptions,
    ensure_integration_enabled,
    event_from_exception,
    package_version,
)
from sentry_sdk._types import TYPE_CHECKING


try:
    from graphene.types import schema as graphene_schema  # type: ignore
except ImportError:
    raise DidNotEnable("graphene is not installed")


if TYPE_CHECKING:
    from typing import Any, Dict, Union
    from graphene.language.source import Source  # type: ignore
    from graphql.execution import ExecutionResult  # type: ignore
    from graphql.type import GraphQLSchema  # type: ignore
    from sentry_sdk._types import Event


class GrapheneIntegration(Integration):
    identifier = "graphene"

    @staticmethod
    def setup_once():
        # type: () -> None
        version = package_version("graphene")

        if version is None:
            raise DidNotEnable("Unparsable graphene version.")

        if version < (3, 3):
            raise DidNotEnable("graphene 3.3 or newer required.")

        _patch_graphql()


def _patch_graphql():
    # type: () -> None
    old_graphql_sync = graphene_schema.graphql_sync
    old_graphql_async = graphene_schema.graphql

    @ensure_integration_enabled(GrapheneIntegration, old_graphql_sync)
    def _sentry_patched_graphql_sync(schema, source, *args, **kwargs):
        # type: (GraphQLSchema, Union[str, Source], Any, Any) -> ExecutionResult
<<<<<<< HEAD
        with graphql_span(schema, source, kwargs):
            result = old_graphql_sync(schema, source, *args, **kwargs)
=======
        scope = Scope.get_isolation_scope()
        scope.add_event_processor(_event_processor)

        result = old_graphql_sync(schema, source, *args, **kwargs)
>>>>>>> d13fe23a

        with capture_internal_exceptions():
            client = sentry_sdk.get_client()
            for error in result.errors or []:
                event, hint = event_from_exception(
                    error,
<<<<<<< HEAD
                    client_options=client.options,
=======
                    client_options=sentry_sdk.get_client().options,
>>>>>>> d13fe23a
                    mechanism={
                        "type": GrapheneIntegration.identifier,
                        "handled": False,
                    },
                )
                sentry_sdk.capture_event(event, hint=hint)

        return result

    async def _sentry_patched_graphql_async(schema, source, *args, **kwargs):
        # type: (GraphQLSchema, Union[str, Source], Any, Any) -> ExecutionResult
<<<<<<< HEAD
        integration = sentry_sdk.get_client().get_integration(GrapheneIntegration)
        if integration is None:
            return await old_graphql_async(schema, source, *args, **kwargs)

        with graphql_span(schema, source, kwargs):
            result = await old_graphql_async(schema, source, *args, **kwargs)
=======
        if sentry_sdk.get_client().get_integration(GrapheneIntegration) is None:
            return await old_graphql_async(schema, source, *args, **kwargs)

        scope = Scope.get_isolation_scope()
        scope.add_event_processor(_event_processor)

        result = await old_graphql_async(schema, source, *args, **kwargs)
>>>>>>> d13fe23a

        with capture_internal_exceptions():
            client = sentry_sdk.get_client()
            for error in result.errors or []:
                event, hint = event_from_exception(
                    error,
<<<<<<< HEAD
                    client_options=client.options,
=======
                    client_options=sentry_sdk.get_client().options,
>>>>>>> d13fe23a
                    mechanism={
                        "type": GrapheneIntegration.identifier,
                        "handled": False,
                    },
                )
                sentry_sdk.capture_event(event, hint=hint)

        return result

    graphene_schema.graphql_sync = _sentry_patched_graphql_sync
    graphene_schema.graphql = _sentry_patched_graphql_async


def _event_processor(event, hint):
<<<<<<< HEAD
    # type: (Dict[str, Any], Dict[str, Any]) -> Dict[str, Any]
=======
    # type: (Event, Dict[str, Any]) -> Event
>>>>>>> d13fe23a
    if should_send_default_pii():
        request_info = event.setdefault("request", {})
        request_info["api_target"] = "graphql"

    elif event.get("request", {}).get("data"):
        del event["request"]["data"]

    return event


@contextmanager
def graphql_span(schema, source, kwargs):
    operation_name = kwargs.get("operation_name")

    operation_type = "query"
    op = OP.GRAPHQL_QUERY
    if source.strip().startswith("mutation"):
        operation_type = "mutation"
        op = OP.GRAPHQL_MUTATION
    elif source.strip().startswith("subscription"):
        operation_type = "subscription"
        op = OP.GRAPHQL_SUBSCRIPTION

    sentry_sdk.add_breadcrumb(
        crumb={
            "data": {
                "operation_name": operation_name,
                "operation_type": operation_type,
            },
            "category": "graphql.operation",
        },
    )

    scope = Scope.get_current_scope()
    if scope.span:
        _graphql_span = scope.span.start_child(op=op, description=operation_name)
    else:
        _graphql_span = sentry_sdk.start_span(op=op, description=operation_name)
    scope.add_event_processor(_event_processor)

    _graphql_span.set_data("graphql.document", source)
    _graphql_span.set_data("graphql.operation.name", operation_name)
    _graphql_span.set_data("graphql.operation.type", operation_type)

    yield

    _graphql_span.finish()<|MERGE_RESOLUTION|>--- conflicted
+++ resolved
@@ -1,11 +1,7 @@
-<<<<<<< HEAD
 from contextlib import contextmanager
 
 import sentry_sdk
 from sentry_sdk.consts import OP
-=======
-import sentry_sdk
->>>>>>> d13fe23a
 from sentry_sdk.integrations import DidNotEnable, Integration
 from sentry_sdk.scope import Scope, should_send_default_pii
 from sentry_sdk.utils import (
@@ -56,26 +52,18 @@
     @ensure_integration_enabled(GrapheneIntegration, old_graphql_sync)
     def _sentry_patched_graphql_sync(schema, source, *args, **kwargs):
         # type: (GraphQLSchema, Union[str, Source], Any, Any) -> ExecutionResult
-<<<<<<< HEAD
-        with graphql_span(schema, source, kwargs):
-            result = old_graphql_sync(schema, source, *args, **kwargs)
-=======
         scope = Scope.get_isolation_scope()
         scope.add_event_processor(_event_processor)
 
-        result = old_graphql_sync(schema, source, *args, **kwargs)
->>>>>>> d13fe23a
+        with graphql_span(schema, source, kwargs):
+            result = old_graphql_sync(schema, source, *args, **kwargs)
 
         with capture_internal_exceptions():
             client = sentry_sdk.get_client()
             for error in result.errors or []:
                 event, hint = event_from_exception(
                     error,
-<<<<<<< HEAD
                     client_options=client.options,
-=======
-                    client_options=sentry_sdk.get_client().options,
->>>>>>> d13fe23a
                     mechanism={
                         "type": GrapheneIntegration.identifier,
                         "handled": False,
@@ -87,33 +75,22 @@
 
     async def _sentry_patched_graphql_async(schema, source, *args, **kwargs):
         # type: (GraphQLSchema, Union[str, Source], Any, Any) -> ExecutionResult
-<<<<<<< HEAD
         integration = sentry_sdk.get_client().get_integration(GrapheneIntegration)
         if integration is None:
-            return await old_graphql_async(schema, source, *args, **kwargs)
-
-        with graphql_span(schema, source, kwargs):
-            result = await old_graphql_async(schema, source, *args, **kwargs)
-=======
-        if sentry_sdk.get_client().get_integration(GrapheneIntegration) is None:
             return await old_graphql_async(schema, source, *args, **kwargs)
 
         scope = Scope.get_isolation_scope()
         scope.add_event_processor(_event_processor)
 
-        result = await old_graphql_async(schema, source, *args, **kwargs)
->>>>>>> d13fe23a
+        with graphql_span(schema, source, kwargs):
+            result = await old_graphql_async(schema, source, *args, **kwargs)
 
         with capture_internal_exceptions():
             client = sentry_sdk.get_client()
             for error in result.errors or []:
                 event, hint = event_from_exception(
                     error,
-<<<<<<< HEAD
                     client_options=client.options,
-=======
-                    client_options=sentry_sdk.get_client().options,
->>>>>>> d13fe23a
                     mechanism={
                         "type": GrapheneIntegration.identifier,
                         "handled": False,
@@ -128,11 +105,7 @@
 
 
 def _event_processor(event, hint):
-<<<<<<< HEAD
-    # type: (Dict[str, Any], Dict[str, Any]) -> Dict[str, Any]
-=======
     # type: (Event, Dict[str, Any]) -> Event
->>>>>>> d13fe23a
     if should_send_default_pii():
         request_info = event.setdefault("request", {})
         request_info["api_target"] = "graphql"
