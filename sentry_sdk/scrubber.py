from sentry_sdk.utils import (
    capture_internal_exceptions,
    AnnotatedValue,
    iter_event_frames,
)
from sentry_sdk._types import TYPE_CHECKING

if TYPE_CHECKING:
    from sentry_sdk._types import Event
    from typing import Any
    from typing import Dict
    from typing import List
    from typing import Optional


DEFAULT_DENYLIST = [
    # stolen from relay
    "password",
    "passwd",
    "secret",
    "api_key",
    "apikey",
    "auth",
    "credentials",
    "mysql_pwd",
    "privatekey",
    "private_key",
    "token",
    "ip_address",
    "session",
    # django
    "csrftoken",
    "sessionid",
    # wsgi
    "remote_addr",
    "x_csrftoken",
    "x_forwarded_for",
    "set_cookie",
    "cookie",
    "authorization",
    "x_api_key",
    "x_forwarded_for",
    "x_real_ip",
    # other common names used in the wild
    "aiohttp_session",  # aiohttp
    "connect.sid",  # Express
    "csrf_token",  # Pyramid
    "csrf",  # (this is a cookie name used in accepted answers on stack overflow)
    "_csrf",  # Express
    "_csrf_token",  # Bottle
    "PHPSESSID",  # PHP
    "_session",  # Sanic
    "symfony",  # Symfony
    "user_session",  # Vue
    "_xsrf",  # Tornado
    "XSRF-TOKEN",  # Angular, Laravel
]


<<<<<<< HEAD
class EventScrubber:
    def __init__(self, denylist=None):
        # type: (Optional[List[str]]) -> None
=======
class EventScrubber(object):
    def __init__(self, denylist=None, recursive=False):
        # type: (Optional[List[str]], bool) -> None
>>>>>>> e07a128a
        self.denylist = DEFAULT_DENYLIST if denylist is None else denylist
        self.denylist = [x.lower() for x in self.denylist]
        self.recursive = recursive

    def scrub_list(self, lst):
        # type: (List[Any]) -> None
        """
        If a list is passed to this method, the method recursively searches the list and any
        nested lists for any dictionaries. The method calls scrub_dict on all dictionaries
        it finds.
        If the parameter passed to this method is not a list, the method does nothing.
        """
        if not isinstance(lst, list):
            return

        for v in lst:
            if isinstance(v, dict):
                self.scrub_dict(v)
            elif isinstance(v, list):
                self.scrub_list(v)

    def scrub_dict(self, d):
        # type: (Dict[str, Any]) -> None
        if not isinstance(d, dict):
            return

<<<<<<< HEAD
        for k in d.keys():
            if isinstance(k, str) and k.lower() in self.denylist:
=======
        for k, v in d.items():
            if isinstance(k, string_types) and k.lower() in self.denylist:
>>>>>>> e07a128a
                d[k] = AnnotatedValue.substituted_because_contains_sensitive_data()
            elif self.recursive:
                if isinstance(v, dict):
                    self.scrub_dict(v)
                elif isinstance(v, list):
                    self.scrub_list(v)

    def scrub_request(self, event):
        # type: (Event) -> None
        with capture_internal_exceptions():
            if "request" in event:
                if "headers" in event["request"]:
                    self.scrub_dict(event["request"]["headers"])
                if "cookies" in event["request"]:
                    self.scrub_dict(event["request"]["cookies"])
                if "data" in event["request"]:
                    self.scrub_dict(event["request"]["data"])

    def scrub_extra(self, event):
        # type: (Event) -> None
        with capture_internal_exceptions():
            if "extra" in event:
                self.scrub_dict(event["extra"])

    def scrub_user(self, event):
        # type: (Event) -> None
        with capture_internal_exceptions():
            if "user" in event:
                self.scrub_dict(event["user"])

    def scrub_breadcrumbs(self, event):
        # type: (Event) -> None
        with capture_internal_exceptions():
            if "breadcrumbs" in event:
                if "values" in event["breadcrumbs"]:
                    for value in event["breadcrumbs"]["values"]:
                        if "data" in value:
                            self.scrub_dict(value["data"])

    def scrub_frames(self, event):
        # type: (Event) -> None
        with capture_internal_exceptions():
            for frame in iter_event_frames(event):
                if "vars" in frame:
                    self.scrub_dict(frame["vars"])

    def scrub_spans(self, event):
        # type: (Event) -> None
        with capture_internal_exceptions():
            if "spans" in event:
                for span in event["spans"]:
                    if "data" in span:
                        self.scrub_dict(span["data"])

    def scrub_event(self, event):
        # type: (Event) -> None
        self.scrub_request(event)
        self.scrub_extra(event)
        self.scrub_user(event)
        self.scrub_breadcrumbs(event)
        self.scrub_frames(event)
        self.scrub_spans(event)<|MERGE_RESOLUTION|>--- conflicted
+++ resolved
@@ -57,15 +57,9 @@
 ]
 
 
-<<<<<<< HEAD
-class EventScrubber:
-    def __init__(self, denylist=None):
-        # type: (Optional[List[str]]) -> None
-=======
 class EventScrubber(object):
     def __init__(self, denylist=None, recursive=False):
         # type: (Optional[List[str]], bool) -> None
->>>>>>> e07a128a
         self.denylist = DEFAULT_DENYLIST if denylist is None else denylist
         self.denylist = [x.lower() for x in self.denylist]
         self.recursive = recursive
@@ -92,13 +86,8 @@
         if not isinstance(d, dict):
             return
 
-<<<<<<< HEAD
-        for k in d.keys():
+        for k, v in d.items():
             if isinstance(k, str) and k.lower() in self.denylist:
-=======
-        for k, v in d.items():
-            if isinstance(k, string_types) and k.lower() in self.denylist:
->>>>>>> e07a128a
                 d[k] = AnnotatedValue.substituted_because_contains_sensitive_data()
             elif self.recursive:
                 if isinstance(v, dict):
