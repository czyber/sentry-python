--- conflicted
+++ resolved
@@ -253,23 +253,13 @@
 async def post_echo_async(request):
     sentry_sdk.capture_message("hi")
     return HttpResponse(request.body)
-<<<<<<< HEAD
 
 
 post_echo_async.csrf_exempt = True
-=======
-post_echo_async.csrf_exempt = True"""
-    )
-else:
-    async_message = None
-    my_async_view = None
-    thread_ids_async = None
-    post_echo_async = None
 
 
 @csrf_exempt
 def send_myapp_custom_signal(request):
     myapp_custom_signal.send(sender="hello")
     myapp_custom_signal_silenced.send(sender="hello")
-    return HttpResponse("ok")
->>>>>>> e22abb63
+    return HttpResponse("ok")