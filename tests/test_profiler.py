import inspect
import os
import sys
import threading
import time
from collections import defaultdict
from unittest import mock

import pytest

from sentry_sdk import start_transaction
from sentry_sdk.profiler import (
    GeventScheduler,
    Profile,
    Scheduler,
    ThreadScheduler,
    extract_frame,
    extract_stack,
    frame_id,
    get_frame_name,
    setup_profiler,
)
from sentry_sdk.tracing import Transaction
from sentry_sdk._lru_cache import LRUCache

try:
    import gevent
except ImportError:
    gevent = None


requires_gevent = pytest.mark.skipif(gevent is None, reason="gevent not enabled")


def process_test_sample(sample):
    # insert a mock hashable for the stack
    return [(tid, (stack, stack)) for tid, stack in sample]


def non_experimental_options(mode=None, sample_rate=None):
    return {"profiler_mode": mode, "profiles_sample_rate": sample_rate}


def experimental_options(mode=None, sample_rate=None):
    return {
        "_experiments": {"profiler_mode": mode, "profiles_sample_rate": sample_rate}
    }


@pytest.mark.parametrize(
    "mode",
    [
        pytest.param("foo"),
        pytest.param(
            "gevent",
            marks=pytest.mark.skipif(gevent is not None, reason="gevent not enabled"),
        ),
    ],
)
@pytest.mark.parametrize(
    "make_options",
    [
        pytest.param(experimental_options, id="experiment"),
        pytest.param(non_experimental_options, id="non experimental"),
    ],
)
def test_profiler_invalid_mode(mode, make_options, teardown_profiling):
    with pytest.raises(ValueError):
        setup_profiler(make_options(mode))


@pytest.mark.parametrize(
    "mode",
    [
        pytest.param("thread"),
        pytest.param("sleep"),
        pytest.param("gevent", marks=requires_gevent),
    ],
)
@pytest.mark.parametrize(
    "make_options",
    [
        pytest.param(experimental_options, id="experiment"),
        pytest.param(non_experimental_options, id="non experimental"),
    ],
)
def test_profiler_valid_mode(mode, make_options, teardown_profiling):
    # should not raise any exceptions
    setup_profiler(make_options(mode))


@pytest.mark.parametrize(
    "make_options",
    [
        pytest.param(experimental_options, id="experiment"),
        pytest.param(non_experimental_options, id="non experimental"),
    ],
)
def test_profiler_setup_twice(make_options, teardown_profiling):
    # setting up the first time should return True to indicate success
    assert setup_profiler(make_options())
    # setting up the second time should return False to indicate no-op
    assert not setup_profiler(make_options())


@pytest.mark.parametrize(
    "mode",
    [
        pytest.param("thread"),
        pytest.param("gevent", marks=requires_gevent),
    ],
)
@pytest.mark.parametrize(
    ("profiles_sample_rate", "profile_count"),
    [
        pytest.param(1.00, 1, id="profiler sampled at 1.00"),
        pytest.param(0.75, 1, id="profiler sampled at 0.75"),
        pytest.param(0.25, 0, id="profiler sampled at 0.25"),
        pytest.param(0.00, 0, id="profiler sampled at 0.00"),
        pytest.param(None, 0, id="profiler not enabled"),
    ],
)
@pytest.mark.parametrize(
    "make_options",
    [
        pytest.param(experimental_options, id="experiment"),
        pytest.param(non_experimental_options, id="non experimental"),
    ],
)
@mock.patch("sentry_sdk.profiler.PROFILE_MINIMUM_SAMPLES", 0)
def test_profiles_sample_rate(
    sentry_init,
    capture_envelopes,
    capture_client_reports,
    teardown_profiling,
    profiles_sample_rate,
    profile_count,
    make_options,
    mode,
):
    options = make_options(mode=mode, sample_rate=profiles_sample_rate)
    sentry_init(
        traces_sample_rate=1.0,
        profiler_mode=options.get("profiler_mode"),
        profiles_sample_rate=options.get("profiles_sample_rate"),
        _experiments=options.get("_experiments", {}),
    )

    envelopes = capture_envelopes()
    reports = capture_client_reports()

    with mock.patch("sentry_sdk.profiler.random.random", return_value=0.5):
        with start_transaction(name="profiling"):
            pass

    items = defaultdict(list)
    for envelope in envelopes:
        for item in envelope.items:
            items[item.type].append(item)

    assert len(items["transaction"]) == 1
    assert len(items["profile"]) == profile_count
    if profiles_sample_rate is None or profiles_sample_rate == 0:
        assert reports == []
    elif profile_count:
        assert reports == []
    else:
        assert reports == [("sample_rate", "profile")]


@pytest.mark.parametrize(
    "mode",
    [
        pytest.param("thread"),
        pytest.param("gevent", marks=requires_gevent),
    ],
)
@pytest.mark.parametrize(
    ("profiles_sampler", "profile_count"),
    [
        pytest.param(lambda _: 1.00, 1, id="profiler sampled at 1.00"),
        pytest.param(lambda _: 0.75, 1, id="profiler sampled at 0.75"),
        pytest.param(lambda _: 0.25, 0, id="profiler sampled at 0.25"),
        pytest.param(lambda _: 0.00, 0, id="profiler sampled at 0.00"),
        pytest.param(lambda _: None, 0, id="profiler not enabled"),
        pytest.param(
            lambda ctx: 1 if ctx["transaction_context"]["name"] == "profiling" else 0,
            1,
            id="profiler sampled for transaction name",
        ),
        pytest.param(
            lambda ctx: 0 if ctx["transaction_context"]["name"] == "profiling" else 1,
            0,
            id="profiler not sampled for transaction name",
        ),
        pytest.param(
            lambda _: "1", 0, id="profiler not sampled because string sample rate"
        ),
        pytest.param(lambda _: True, 1, id="profiler sampled at True"),
        pytest.param(lambda _: False, 0, id="profiler sampled at False"),
    ],
)
@mock.patch("sentry_sdk.profiler.PROFILE_MINIMUM_SAMPLES", 0)
def test_profiles_sampler(
    sentry_init,
    capture_envelopes,
    capture_client_reports,
    teardown_profiling,
    profiles_sampler,
    profile_count,
    mode,
):
    sentry_init(
        traces_sample_rate=1.0,
        profiles_sampler=profiles_sampler,
    )

    envelopes = capture_envelopes()
    reports = capture_client_reports()

    with mock.patch("sentry_sdk.profiler.random.random", return_value=0.5):
        with start_transaction(name="profiling"):
            pass

    items = defaultdict(list)
    for envelope in envelopes:
        for item in envelope.items:
            items[item.type].append(item)

    assert len(items["transaction"]) == 1
    assert len(items["profile"]) == profile_count
    if profile_count:
        assert reports == []
    else:
        assert reports == [("sample_rate", "profile")]


def test_minimum_unique_samples_required(
    sentry_init,
    capture_envelopes,
    capture_client_reports,
    teardown_profiling,
):
    sentry_init(
        traces_sample_rate=1.0,
        _experiments={"profiles_sample_rate": 1.0},
    )

    envelopes = capture_envelopes()
    reports = capture_client_reports()

    with start_transaction(name="profiling"):
        pass

    items = defaultdict(list)
    for envelope in envelopes:
        for item in envelope.items:
            items[item.type].append(item)

    assert len(items["transaction"]) == 1
    # because we dont leave any time for the profiler to
    # take any samples, it should be not be sent
    assert len(items["profile"]) == 0
    assert reports == [("insufficient_data", "profile")]


@pytest.mark.forked
def test_profile_captured(
    sentry_init,
    capture_envelopes,
    teardown_profiling,
):
    sentry_init(
        traces_sample_rate=1.0,
        _experiments={"profiles_sample_rate": 1.0},
    )

    envelopes = capture_envelopes()

    with start_transaction(name="profiling"):
        time.sleep(0.05)

    items = defaultdict(list)
    for envelope in envelopes:
        for item in envelope.items:
            items[item.type].append(item)

    assert len(items["transaction"]) == 1
    assert len(items["profile"]) == 1


def get_frame(depth=1):
    """
    This function is not exactly true to its name. Depending on
    how it is called, the true depth of the stack can be deeper
    than the argument implies.
    """
    if depth <= 0:
        raise ValueError("only positive integers allowed")
    if depth > 1:
        return get_frame(depth=depth - 1)
    return inspect.currentframe()


class GetFrameBase:
    def inherited_instance_method(self):
        return inspect.currentframe()

    def inherited_instance_method_wrapped(self):
        def wrapped():
            return inspect.currentframe()

        return wrapped

    @classmethod
    def inherited_class_method(cls):
        return inspect.currentframe()

    @classmethod
    def inherited_class_method_wrapped(cls):
        def wrapped():
            return inspect.currentframe()

        return wrapped

    @staticmethod
    def inherited_static_method():
        return inspect.currentframe()


class GetFrame(GetFrameBase):
    def instance_method(self):
        return inspect.currentframe()

    def instance_method_wrapped(self):
        def wrapped():
            return inspect.currentframe()

        return wrapped

    @classmethod
    def class_method(cls):
        return inspect.currentframe()

    @classmethod
    def class_method_wrapped(cls):
        def wrapped():
            return inspect.currentframe()

        return wrapped

    @staticmethod
    def static_method():
        return inspect.currentframe()


@pytest.mark.parametrize(
    ("frame", "frame_name"),
    [
        pytest.param(
            get_frame(),
            "get_frame",
            id="function",
        ),
        pytest.param(
            (lambda: inspect.currentframe())(),
            "<lambda>",
            id="lambda",
        ),
        pytest.param(
            GetFrame().instance_method(),
            "GetFrame.instance_method",
            id="instance_method",
        ),
        pytest.param(
            GetFrame().instance_method_wrapped()(),
            (
                "wrapped"
                if sys.version_info < (3, 11)
                else "GetFrame.instance_method_wrapped.<locals>.wrapped"
            ),
            id="instance_method_wrapped",
        ),
        pytest.param(
            GetFrame().class_method(),
            "GetFrame.class_method",
            id="class_method",
        ),
        pytest.param(
            GetFrame().class_method_wrapped()(),
            (
                "wrapped"
                if sys.version_info < (3, 11)
                else "GetFrame.class_method_wrapped.<locals>.wrapped"
            ),
            id="class_method_wrapped",
        ),
        pytest.param(
            GetFrame().static_method(),
            "static_method" if sys.version_info < (3, 11) else "GetFrame.static_method",
            id="static_method",
        ),
        pytest.param(
            GetFrame().inherited_instance_method(),
            "GetFrameBase.inherited_instance_method",
            id="inherited_instance_method",
        ),
        pytest.param(
            GetFrame().inherited_instance_method_wrapped()(),
            (
                "wrapped"
                if sys.version_info < (3, 11)
                else "GetFrameBase.inherited_instance_method_wrapped.<locals>.wrapped"
            ),
            id="instance_method_wrapped",
        ),
        pytest.param(
            GetFrame().inherited_class_method(),
            "GetFrameBase.inherited_class_method",
            id="inherited_class_method",
        ),
        pytest.param(
            GetFrame().inherited_class_method_wrapped()(),
            (
                "wrapped"
                if sys.version_info < (3, 11)
                else "GetFrameBase.inherited_class_method_wrapped.<locals>.wrapped"
            ),
            id="inherited_class_method_wrapped",
        ),
        pytest.param(
            GetFrame().inherited_static_method(),
            (
                "inherited_static_method"
                if sys.version_info < (3, 11)
                else "GetFrameBase.inherited_static_method"
            ),
            id="inherited_static_method",
        ),
    ],
)
def test_get_frame_name(frame, frame_name):
    assert get_frame_name(frame) == frame_name


@pytest.mark.parametrize(
    ("get_frame", "function"),
    [
        pytest.param(lambda: get_frame(depth=1), "get_frame", id="simple"),
    ],
)
def test_extract_frame(get_frame, function):
    cwd = os.getcwd()
    frame = get_frame()
    extracted_frame = extract_frame(frame_id(frame), frame, cwd)

    # the abs_path should be equal toe the normalized path of the co_filename
    assert extracted_frame["abs_path"] == os.path.normpath(frame.f_code.co_filename)

    # the module should be pull from this test module
    assert extracted_frame["module"] == __name__

    # the filename should be the file starting after the cwd
    assert extracted_frame["filename"] == __file__[len(cwd) + 1 :]

    assert extracted_frame["function"] == function

    # the lineno will shift over time as this file is modified so just check
    # that it is an int
    assert isinstance(extracted_frame["lineno"], int)


@pytest.mark.parametrize(
    ("depth", "max_stack_depth", "actual_depth"),
    [
        pytest.param(1, 128, 1, id="less than"),
        pytest.param(256, 128, 128, id="greater than"),
        pytest.param(128, 128, 128, id="equals"),
    ],
)
def test_extract_stack_with_max_depth(depth, max_stack_depth, actual_depth):
    # introduce a lambda that we'll be looking for in the stack
    frame = (lambda: get_frame(depth=depth))()

    # plus 1 because we introduced a lambda intentionally that we'll
    # look for in the final stack to make sure its in the right position
    base_stack_depth = len(inspect.stack()) + 1

    # increase the max_depth by the `base_stack_depth` to account
    # for the extra frames pytest will add
    _, frame_ids, frames = extract_stack(
        frame,
        LRUCache(max_size=1),
        max_stack_depth=max_stack_depth + base_stack_depth,
        cwd=os.getcwd(),
    )
    assert len(frame_ids) == base_stack_depth + actual_depth
    assert len(frames) == base_stack_depth + actual_depth

    for i in range(actual_depth):
        assert frames[i]["function"] == "get_frame", i

    # index 0 contains the inner most frame on the stack, so the lamdba
    # should be at index `actual_depth`
    if sys.version_info >= (3, 11):
        assert (
            frames[actual_depth]["function"]
            == "test_extract_stack_with_max_depth.<locals>.<lambda>"
        ), actual_depth
    else:
        assert frames[actual_depth]["function"] == "<lambda>", actual_depth


@pytest.mark.parametrize(
    ("frame", "depth"),
    [(get_frame(depth=1), len(inspect.stack()))],
)
def test_extract_stack_with_cache(frame, depth):
    # make sure cache has enough room or this test will fail
    cache = LRUCache(max_size=depth)
    cwd = os.getcwd()
    _, _, frames1 = extract_stack(frame, cache, cwd=cwd)
    _, _, frames2 = extract_stack(frame, cache, cwd=cwd)

    assert len(frames1) > 0
    assert len(frames2) > 0
    assert len(frames1) == len(frames2)
    for i, (frame1, frame2) in enumerate(zip(frames1, frames2)):
        # DO NOT use `==` for the assertion here since we are
        # testing for identity, and using `==` would test for
        # equality which would always pass since we're extract
        # the same stack.
        assert frame1 is frame2, i


<<<<<<< HEAD
def test_get_current_thread_id_explicit_thread():
    results = Queue(maxsize=1)

    def target1():
        pass

    def target2():
        results.put(get_current_thread_id(thread1))

    thread1 = threading.Thread(target=target1)
    thread1.start()

    thread2 = threading.Thread(target=target2)
    thread2.start()

    thread2.join()
    thread1.join()

    assert thread1.ident == results.get(timeout=1)


@requires_gevent
def test_get_current_thread_id_gevent_in_thread():
    results = Queue(maxsize=1)

    def target():
        job = gevent.spawn(get_current_thread_id)
        job.join()
        results.put(job.value)

    thread = threading.Thread(target=target)
    thread.start()
    thread.join()
    assert thread.ident == results.get(timeout=1)


def test_get_current_thread_id_running_thread():
    results = Queue(maxsize=1)

    def target():
        results.put(get_current_thread_id())

    thread = threading.Thread(target=target)
    thread.start()
    thread.join()
    assert thread.ident == results.get(timeout=1)


def test_get_current_thread_id_main_thread():
    results = Queue(maxsize=1)

    def target():
        # mock that somehow the current thread doesn't exist
        with mock.patch("threading.current_thread", side_effect=[None]):
            results.put(get_current_thread_id())

    thread_id = threading.main_thread().ident

    thread = threading.Thread(target=target)
    thread.start()
    thread.join()
    assert thread_id == results.get(timeout=1)


=======
>>>>>>> b742c45c
def get_scheduler_threads(scheduler):
    return [thread for thread in threading.enumerate() if thread.name == scheduler.name]


@pytest.mark.parametrize(
    ("scheduler_class",),
    [
        pytest.param(ThreadScheduler, id="thread scheduler"),
        pytest.param(
            GeventScheduler,
            marks=[
                requires_gevent,
                pytest.mark.skip(
                    reason="cannot find this thread via threading.enumerate()"
                ),
            ],
            id="gevent scheduler",
        ),
    ],
)
def test_thread_scheduler_single_background_thread(scheduler_class):
    scheduler = scheduler_class(frequency=1000)

    # not yet setup, no scheduler threads yet
    assert len(get_scheduler_threads(scheduler)) == 0

    scheduler.setup()

    # setup but no profiles started so still no threads
    assert len(get_scheduler_threads(scheduler)) == 0

    scheduler.ensure_running()

    # the scheduler will start always 1 thread
    assert len(get_scheduler_threads(scheduler)) == 1

    scheduler.ensure_running()

    # the scheduler still only has 1 thread
    assert len(get_scheduler_threads(scheduler)) == 1

    scheduler.teardown()

    # once finished, the thread should stop
    assert len(get_scheduler_threads(scheduler)) == 0


@pytest.mark.parametrize(
    ("scheduler_class",),
    [
        pytest.param(ThreadScheduler, id="thread scheduler"),
        pytest.param(
            GeventScheduler,
            marks=[
                requires_gevent,
                pytest.mark.skip(
                    reason="cannot find this thread via threading.enumerate()"
                ),
            ],
            id="gevent scheduler",
        ),
    ],
)
def test_thread_scheduler_no_thread_on_shutdown(scheduler_class):
    scheduler = scheduler_class(frequency=1000)

    # not yet setup, no scheduler threads yet
    assert len(get_scheduler_threads(scheduler)) == 0

    scheduler.setup()

    # setup but no profiles started so still no threads
    assert len(get_scheduler_threads(scheduler)) == 0

    # mock RuntimeError as if the 3.12 intepreter was shutting down
    with mock.patch(
        "threading.Thread.start",
        side_effect=RuntimeError("can't create new thread at interpreter shutdown"),
    ):
        scheduler.ensure_running()

    assert scheduler.running is False

    # still no thread
    assert len(get_scheduler_threads(scheduler)) == 0

    scheduler.teardown()

    assert len(get_scheduler_threads(scheduler)) == 0


@pytest.mark.parametrize(
    ("scheduler_class",),
    [
        pytest.param(ThreadScheduler, id="thread scheduler"),
        pytest.param(GeventScheduler, marks=requires_gevent, id="gevent scheduler"),
    ],
)
@mock.patch("sentry_sdk.profiler.MAX_PROFILE_DURATION_NS", 1)
def test_max_profile_duration_reached(scheduler_class):
    sample = [
        (
            "1",
            extract_stack(
                get_frame(),
                LRUCache(max_size=1),
                cwd=os.getcwd(),
            ),
        ),
    ]

    with scheduler_class(frequency=1000) as scheduler:
        transaction = Transaction(sampled=True)
        with Profile(transaction, scheduler=scheduler) as profile:
            # profile just started, it's active
            assert profile.active

            # write a sample at the start time, so still active
            profile.write(profile.start_ns + 0, sample)
            assert profile.active

            # write a sample at max time, so still active
            profile.write(profile.start_ns + 1, sample)
            assert profile.active

            # write a sample PAST the max time, so now inactive
            profile.write(profile.start_ns + 2, sample)
            assert not profile.active


class NoopScheduler(Scheduler):
    def setup(self):
        # type: () -> None
        pass

    def teardown(self):
        # type: () -> None
        pass

    def ensure_running(self):
        # type: () -> None
        pass


current_thread = threading.current_thread()
thread_metadata = {
    str(current_thread.ident): {
        "name": str(current_thread.name),
    },
}


sample_stacks = [
    extract_stack(
        get_frame(),
        LRUCache(max_size=1),
        max_stack_depth=1,
        cwd=os.getcwd(),
    ),
    extract_stack(
        get_frame(),
        LRUCache(max_size=1),
        max_stack_depth=2,
        cwd=os.getcwd(),
    ),
]


@pytest.mark.parametrize(
    ("samples", "expected"),
    [
        pytest.param(
            [],
            {
                "frames": [],
                "samples": [],
                "stacks": [],
                "thread_metadata": thread_metadata,
            },
            id="empty",
        ),
        pytest.param(
            [(6, [("1", sample_stacks[0])])],
            {
                "frames": [],
                "samples": [],
                "stacks": [],
                "thread_metadata": thread_metadata,
            },
            id="single sample out of range",
        ),
        pytest.param(
            [(0, [("1", sample_stacks[0])])],
            {
                "frames": [sample_stacks[0][2][0]],
                "samples": [
                    {
                        "elapsed_since_start_ns": "0",
                        "thread_id": "1",
                        "stack_id": 0,
                    },
                ],
                "stacks": [[0]],
                "thread_metadata": thread_metadata,
            },
            id="single sample in range",
        ),
        pytest.param(
            [
                (0, [("1", sample_stacks[0])]),
                (1, [("1", sample_stacks[0])]),
            ],
            {
                "frames": [sample_stacks[0][2][0]],
                "samples": [
                    {
                        "elapsed_since_start_ns": "0",
                        "thread_id": "1",
                        "stack_id": 0,
                    },
                    {
                        "elapsed_since_start_ns": "1",
                        "thread_id": "1",
                        "stack_id": 0,
                    },
                ],
                "stacks": [[0]],
                "thread_metadata": thread_metadata,
            },
            id="two identical stacks",
        ),
        pytest.param(
            [
                (0, [("1", sample_stacks[0])]),
                (1, [("1", sample_stacks[1])]),
            ],
            {
                "frames": [
                    sample_stacks[0][2][0],
                    sample_stacks[1][2][0],
                ],
                "samples": [
                    {
                        "elapsed_since_start_ns": "0",
                        "thread_id": "1",
                        "stack_id": 0,
                    },
                    {
                        "elapsed_since_start_ns": "1",
                        "thread_id": "1",
                        "stack_id": 1,
                    },
                ],
                "stacks": [[0], [1, 0]],
                "thread_metadata": thread_metadata,
            },
            id="two different stacks",
        ),
    ],
)
@mock.patch("sentry_sdk.profiler.MAX_PROFILE_DURATION_NS", 5)
def test_profile_processing(
    DictionaryContaining,  # noqa: N803
    samples,
    expected,
):
    with NoopScheduler(frequency=1000) as scheduler:
        transaction = Transaction(sampled=True)
        with Profile(transaction, scheduler=scheduler) as profile:
            for ts, sample in samples:
                # force the sample to be written at a time relative to the
                # start of the profile
                now = profile.start_ns + ts
                profile.write(now, sample)

            processed = profile.process()

            assert processed["thread_metadata"] == DictionaryContaining(
                expected["thread_metadata"]
            )
            assert processed["frames"] == expected["frames"]
            assert processed["stacks"] == expected["stacks"]
            assert processed["samples"] == expected["samples"]<|MERGE_RESOLUTION|>--- conflicted
+++ resolved
@@ -533,73 +533,6 @@
         assert frame1 is frame2, i
 
 
-<<<<<<< HEAD
-def test_get_current_thread_id_explicit_thread():
-    results = Queue(maxsize=1)
-
-    def target1():
-        pass
-
-    def target2():
-        results.put(get_current_thread_id(thread1))
-
-    thread1 = threading.Thread(target=target1)
-    thread1.start()
-
-    thread2 = threading.Thread(target=target2)
-    thread2.start()
-
-    thread2.join()
-    thread1.join()
-
-    assert thread1.ident == results.get(timeout=1)
-
-
-@requires_gevent
-def test_get_current_thread_id_gevent_in_thread():
-    results = Queue(maxsize=1)
-
-    def target():
-        job = gevent.spawn(get_current_thread_id)
-        job.join()
-        results.put(job.value)
-
-    thread = threading.Thread(target=target)
-    thread.start()
-    thread.join()
-    assert thread.ident == results.get(timeout=1)
-
-
-def test_get_current_thread_id_running_thread():
-    results = Queue(maxsize=1)
-
-    def target():
-        results.put(get_current_thread_id())
-
-    thread = threading.Thread(target=target)
-    thread.start()
-    thread.join()
-    assert thread.ident == results.get(timeout=1)
-
-
-def test_get_current_thread_id_main_thread():
-    results = Queue(maxsize=1)
-
-    def target():
-        # mock that somehow the current thread doesn't exist
-        with mock.patch("threading.current_thread", side_effect=[None]):
-            results.put(get_current_thread_id())
-
-    thread_id = threading.main_thread().ident
-
-    thread = threading.Thread(target=target)
-    thread.start()
-    thread.join()
-    assert thread_id == results.get(timeout=1)
-
-
-=======
->>>>>>> b742c45c
 def get_scheduler_threads(scheduler):
     return [thread for thread in threading.enumerate() if thread.name == scheduler.name]
 
